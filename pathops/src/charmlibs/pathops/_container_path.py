--- conflicted
+++ resolved
@@ -528,22 +528,17 @@
         if isinstance(data, (bytearray, memoryview)):
             # TODO: update ops to correctly test for bytearray and memoryview in push
             data = bytes(data)
-<<<<<<< HEAD
-        if user is None:
-=======
-        if mode is None:
-            # if the file already exists, then don't change permissions unless explicitly requested
->>>>>>> c8df6048
+        if mode is None or user is None:
+            # if the file already exists, don't change owner or mode unless explicitly requested
             try:
                 info = _fileinfo.from_container_path(self)
             except FileNotFoundError:
                 pass
             else:
-<<<<<<< HEAD
-                user = info.user
-=======
-                mode = info.permissions
->>>>>>> c8df6048
+                if mode is None:
+                    mode = info.permissions
+                if user is None:
+                    user = info.user
         try:
             self._container.push(
                 path=self._path,
